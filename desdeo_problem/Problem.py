--- conflicted
+++ resolved
@@ -1276,7 +1276,6 @@
             raise ProblemError(msg)
 
 
-<<<<<<< HEAD
 class classificationPISProblem(MOProblem):
     def __init__(
         self,
@@ -1308,7 +1307,7 @@
 
     def update_preference(self, preference: Dict):
         self.PIS.update_preference(preference)
-=======
+
 class DiscreteDataProblem:
     """A problem class for data-based problems with discrete values computed representing a set
     of non-dominated points.
@@ -1340,5 +1339,4 @@
         Returns:
             int: The index of the closest point in the data computed for x.
         """
-        return np.argmin(np.linalg.norm(x - self.decision_variables, axis=1))
->>>>>>> bc08e3be
+        return np.argmin(np.linalg.norm(x - self.decision_variables, axis=1))