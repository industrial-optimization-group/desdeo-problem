"""Desdeo-problem related definitions.

This file has following classes:
    ProblemError
    EvaluationResults
    ProblemBase
    ScalarMOProblem  -- to be deprecated
    ScalarDataProblem -- to be deprecated
    MOProblem
    DataProblem
    ExperimentalProblem
    classificationPISProblem
    DiscreteDataProblem
"""
from abc import ABC, abstractmethod

# , TypedDict coming in py3.8
from functools import reduce
from operator import iadd
from os import path
from typing import Callable, Dict, List, NamedTuple, Optional, Tuple, Union

import numpy as np
import pandas as pd

from desdeo_problem.problem.Constraint import ScalarConstraint
from desdeo_problem.problem.Objective import (
    VectorDataObjective,
    VectorObjective,
    _ScalarDataObjective,
    _ScalarObjective,
    ScalarObjective,
    ScalarDataObjective,
)
from desdeo_problem.surrogatemodels.SurrogateModels import BaseRegressor
from desdeo_problem.problem.Variable import Variable


class ProblemError(Exception):
    """Raised when an error related to the Problem class is encountered.

    """


# TODO consider replacing namedtuple with attr.s for validation purposes.


class EvaluationResults(NamedTuple):
    """The return object of <problem>.evaluate methods.

    Attributes:
        objectives (np.ndarray): The objective function values for each input
            vector.
        fitness (np.ndarray): Equal to objective values if objective is to be
            minimized. Multiplied by (-1) if objective to be maximized.
        constraints (Union[None, np.ndarray]): The constraint values of the
            problem corresponding each input vector.
        uncertainity (Union[None, np.ndarray]): The uncertainity in the
            objective values.

    """

    objectives: np.ndarray
    fitness: np.ndarray
    constraints: Union[None, np.ndarray] = None
    uncertainity: Union[None, np.ndarray] = None

    def __str__(self):
        """Textual output of attributes.

        Returns:
            str: The textual output of attributes
        """
        prnt_msg = (
            "Evaluation Results Object \n"
            f"Objective values are: \n{self.objectives}\n"
            f"Constraint violation values are: \n{self.constraints}\n"
            f"Fitness values are: \n{self.fitness}\n"
            f"Uncertainity values are: \n{self.uncertainity}\n"
        )
        return prnt_msg


class ProblemBase(ABC):
    """The base class for the problems.

    All other problem classes should be derived from this.

    Attributes:
        nadir (np.ndarray): Nadir values for the problem, initiated = None
        ideal (np.ndarray): Ideal values for the problem, initiated = None
        nadir_fitness (np.ndarray): Fitness values for nadir, initiated = None
        ideal_fitness (np.ndarray): Fitness values for ideal, initiated = None
        __n_of_objectives (int): Number of objectives, initiated = 0
        __n_of_variables (int): Number of variables, initiated = 0
        __decision_vectors (np.ndarray): Array of decision variable vectors,
                                            initiated = None
        __objective_vectors (np.ndarray): Array of objective variable vectors,
                                            initiated = None
    """

    def __init__(self):
        self.nadir: np.ndarray = None
        self.ideal: np.ndarray = None
        self.nadir_fitness: np.ndarray = None
        self.ideal_fitness: np.ndarray = None
        self.__n_of_objectives: int = 0
        self.__n_of_variables: int = 0
        self.__decision_vectors: np.ndarray = None
        self.__objective_vectors: np.ndarray = None

    @property
    def n_of_objectives(self) -> int:
        """Property, returns the number of objectives.

        Returns:
            int: The number of objectives
        """
        return self.__n_of_objectives

    @n_of_objectives.setter
    def n_of_objectives(self, val: int):
        """Setter, the number of objectives.

        Arguments:
            val (int): the number of objectives
        """
        self.__n_of_objectives = val

    @property
    def n_of_variables(self) -> int:
        """Property, returns the number of variables.

        Returns:
            int: The number of variables
        """
        return self.__n_of_variables

    @n_of_variables.setter
    def n_of_variables(self, val: int):
        """Setter, the number of variables.

        Arguments:
            val (int): the number of variables
        """
        self.__n_of_variables = val

    @property
    def decision_vectors(self) -> np.ndarray:
        """Property, returns the decision variable vectors array.

        Returns:
            np.ndarray: decision vector array
        """
        return self.__decision_vectors

    @decision_vectors.setter
    def decision_vectors(self, val: np.ndarray):
        """Setter, the decision variable vector array.

        Arguments:
            val (np.ndarray): the decision vector array
        """
        self.__decision_vectors = val

    @abstractmethod
    def get_variable_bounds(self) -> Union[None, np.ndarray]:
        """Abstract method to get variable bounds"""
        pass

    @abstractmethod
    def evaluate(
        self, decision_vectors: np.ndarray, use_surrogate: bool = False
    ) -> EvaluationResults:
        """Abstract method to evaluate problem.
                                                                   
        Evaluates the problem using an ensemble of input vectors. Uses
        surrogate models if available. Otherwise, it uses the true evaluator.

        Arguments:
            decision_vectors (np.ndarray): An array of decision variable
            input vectors.
            use_surrogate (bool): A bool to control whether to use the true, potentially
            expensive function or a surrogate model to evaluate the objectives.

        Returns:
            (Dict): Dict with the following keys:
                'objectives' (np.ndarray): The objective function values for each input
                    vector.
                'constraints' (Union[np.ndarray, None]): The constraint values of the
                    problem corresponding each input vector.
                'fitness' (np.ndarray): Equal to objective values if objective is to be
                    minimized. Multiplied by (-1) if objective to be maximized.
                'uncertainity' (Union[np.ndarray, None]): The uncertainity in the
                    objective values.

        """

    @abstractmethod
    def evaluate_constraint_values(self) -> Optional[np.ndarray]:
        """Abstract method to evaluate constraint values.

        Evaluate just the constraint function values using the attributes
        decision_vectors and objective_vectors
        
        Note:
            Currently not supported by ScalarMOProblem

        """


# TODO: Depreciate. Use MO problem in the future
class ScalarMOProblem(ProblemBase):
    """A multiobjective optimization problem.

    To be depreciated.

    A multiobjective optimization problem with user defined objective
    functions, constraints and variables.
    The objectives each return a single scalar.

    Arguments:   
        objectives (List[ScalarObjective]): A list containing the objectives of
            the problem.
        variables (List[Variable]): A list containing the variables of the
            problem.
        constraints (List[ScalarConstraint]): A list containing the
            constraints of the problem. If no constraints exist, None may
            be supllied as the value.
        nadir (Optional[np.ndarray]): The nadir point of the problem.
        ideal (Optional[np.ndarray]): The ideal point of the problem.

    Attributes:
        __n_of_objectives (int): The number of objectives in the problem.
        __n_of_variables (int): The number of variables in the problem.
        __n_of_constraints (int): The number of constraints in the problem.
        __nadir (np.ndarray): The nadir point of the problem.
        __ideal (np.ndarray): The ideal point of the problem.
        __objectives (List[ScalarObjective]): A list containing the objectives of
            the problem.
        __constraints (List[ScalarConstraint]): A list conatining the constraints
            of the problem.

    Raises:
        ProblemError: Ill formed nadir and/or ideal vectors are supplied.

    """

    def __init__(
        self,
        objectives: List[ScalarObjective],
        variables: List[Variable],
        constraints: List[ScalarConstraint],
        nadir: Optional[np.ndarray] = None,
        ideal: Optional[np.ndarray] = None,
    ) -> None:
        super().__init__()
        self.__objectives: List[ScalarObjective] = objectives
        self.__variables: List[Variable] = variables
        self.__constraints: List[ScalarConstraint] = constraints

        self.__n_of_objectives: int = len(self.objectives)
        self.__n_of_variables: int = len(self.variables)

        if self.constraints is not None:
            self.__n_of_constraints: int = len(self.constraints)
        else:
            self.__n_of_constraints = 0

        # Nadir vector must be the same size as the number of objectives
        if nadir is not None:
            if len(nadir) != self.n_of_objectives:
                msg = (
                    "The length of the nadir vector does not match the"
                    "number of objectives: Length nadir {}, number of "
                    "objectives {}."
                ).format(len(nadir), self.n_of_objectives)
                raise ProblemError(msg)

        # Ideal vector must be the same size as the number of objectives
        if ideal is not None:
            if len(ideal) != self.n_of_objectives:
                msg = (
                    "The length of the ideal vector does not match the"
                    "number of objectives: Length ideal {}, number of "
                    "objectives {}."
                ).format(len(ideal), self.n_of_objectives)
                raise ProblemError(msg)

        # Nadir and ideal vectors must match in size
        if nadir is not None and ideal is not None:
            if len(nadir) != len(ideal):
                msg = (
                    "The length of the nadir and ideal point don't match:"
                    " length of nadir {}, length of ideal {}."
                ).format(len(nadir), len(ideal))
                raise ProblemError(msg)

        self.__nadir = nadir
        self.__ideal = ideal

        # Multiplier to convert maximization to minimization
        max_multiplier = np.asarray([1, -1])
        to_maximize = [objective.maximize for objective in objectives]
        to_maximize = sum(to_maximize, [])  # To flatten the list
        to_maximize = np.asarray(to_maximize) * 1  # Convert to zeros and ones
        self._max_multiplier = max_multiplier[to_maximize]

    @property
    def n_of_constraints(self) -> int:
        """Property: the number of constraints.

        Returns:
            int: the number of constraints.
        """
        return self.__n_of_constraints

    @n_of_constraints.setter
    def n_of_constraints(self, val: int):
        """Setter: the number of constraints.

        Arguments:
            int: the number of constraints.
        """
        self.__n_of_constraints = val
    @property
    def objectives(self) -> List[ScalarObjective]:
        """Property: the list of objectives.

        Returns:
            List[ScalarObjective]: the list of objectives
        """
        return self.__objectives

    @objectives.setter
    def objectives(self, val: List[ScalarObjective]):
        """Setter: the list of objectives.

        Arguments:
            val (List[ScalarObjective]): the list of objectives.
        """
        self.__objectives = val

    @property
    def variables(self) -> List[Variable]:
        """Property: the list of problem variables.

        Returns:
            List[_ScalarObjective]: the list of problem variables
        """
        return self.__variables

    @variables.setter
    def variables(self, val: List[Variable]):
        """Setter: the list of variables.

        Arguments:
            val (List[_ScalarObjective]): the list of variables.
        """
        self.__variables = val

    @property
    def constraints(self) -> List[ScalarConstraint]:
        """Property: the list of constraints.

        Returns:
            List[_ScalarObjective]: the list of constraints
        """
        return self.__constraints

    @constraints.setter
    def constraints(self, val: List[ScalarConstraint]):
        """Setter: the list of constraints.

        Arguments:
            val (List[_ScalarObjective]): the list of constraints.
        """
        self.__constraints = val

    @property
    def n_of_objectives(self) -> int:
        """Property: the number of objectives.

        Returns:
            int: the number of objectives.
        """
        return self.__n_of_objectives

    @n_of_objectives.setter
    def n_of_objectives(self, val: int):
        """Setter: the number of objectives.

        Arguments:
            int: the number of objectives.
        """
        self.__n_of_objectives = val

    @property
    def n_of_variables(self) -> int:
        """Property: the number of variables.

        Returns:
            int: the number of variables.

        """
        return self.__n_of_variables

    @n_of_variables.setter
    def n_of_variables(self, val: int):
        """Setter: the number of variables.

        Arguments:
            int: the number of variables.
        """
        self.__n_of_variables = val

    @property
    def nadir(self) -> np.ndarray:
        """Property: the nadir point of the problem.

        Returns:
            np.ndarray: the nadir point of the problem.
        """
        return self.__nadir

    @nadir.setter
    def nadir(self, val: np.ndarray):
        """Setter: the nadir point of the problem.

        Arguments:
            val (np.ndarray): The nadir point of the problem.

        """
        self.__nadir = val

    @property
    def ideal(self) -> np.ndarray:
        """Property: the ideal point of the problem.

        Returns:
            np.ndarray: the ideal point of the problem.
        """
        return self.__ideal

    @ideal.setter
    def ideal(self, val: np.ndarray):
        """Setter: the ideal point of the problem.

        Arguments:
            val (np.ndarray): The ideal point of the problem.

        """
        self.__ideal = val

    def get_variable_bounds(self) -> Union[np.ndarray, None]:
        """Get the variable bounds.

        Return the upper and lower bounds of each decision variable present
        in the problem as a 2D numpy array. The first column corresponds to the
        lower bounds of each variable, and the second column to the upper
        bound.

        Returns:
            np.ndarray: Lower and upper bounds of each variable
            as a 2D numpy array. If undefined variables, return None instead.

        """
        if self.variables is not None:
            bounds = np.ndarray((self.n_of_variables, 2))
            for ind, var in enumerate(self.variables):
                bounds[ind] = np.array(var.get_bounds())
            return bounds
        else:
            return None

    def get_variable_names(self) -> List[str]:
        """Get variable names.

        Return the variable names of the variables present in the problem in
        the order they were added.

        Returns:
            List[str]: Names of the variables in the order they were added.

        """
        return [var.name for var in self.variables]

    def get_objective_names(self) -> List[str]:
        """Get objective names.

        Return the names of the objectives present in the problem in the
        order they were added.

        Returns:
            List[str]: Names of the objectives in the order they were added.

        """
        return [obj.name for obj in self.objectives]
    
    def get_uncertainty_names(self) -> List[str]:
        """Return the names of the objectives present in the problem in the
        order they were added.

        Returns:
            List[str]: Names of the objectives in the order they were added.

        """
        return [unc.name for unc in self.uncertainty]

    def get_variable_lower_bounds(self) -> np.ndarray:
        """Get variable lower bounds.

        Return the lower bounds of each variable as a list. The order of the bounds
        follows the order the variables were added to the problem.

        Returns:
            np.ndarray: An array with the lower bounds of the variables.
        """
        return np.array([var.get_bounds()[0] for var in self.variables])

    def get_variable_upper_bounds(self) -> np.ndarray:
        """Get variable upper bounds.
                                             
        Return the upper bounds of each variable as a list. The order of the
        bounds follows the order the variables were added to the problem.
        Returns:
            np.ndarray: An array with the upper bounds of the variables.
        """
        return np.array([var.get_bounds()[1] for var in self.variables])

    def evaluate(
        self, decision_vectors: np.ndarray, use_surrogate: bool = False
    ) -> EvaluationResults:
        """Evaluates the problem using an ensemble of input vectors.

        Arguments:
            decision_vectors (np.ndarray): An 2D array of decision variable
                input vectors. Each column represent the values of each decision
                variable.

        Returns:
            Tuple[np.ndarray, Union[None, np.ndarray]]: If constraint are
                defined, returns the objective vector values and corresponding
                constraint values. Or, if no constraints are defined, returns just
                the objective vector values with None as the constraint values.

        Raises:
            ProblemError: The decision_vectors have wrong dimensions.

        """
        # Reshape decision_vectors with single row to work with the code
        if use_surrogate is True:
            raise NotImplementedError(
                "Surrogates not yet supported in this class. "
                "Use the '''DataProblem''' class instead."
            )
        shape = np.shape(decision_vectors)
        if len(shape) == 1:
            decision_vectors = np.reshape(decision_vectors, (1, shape[0]))

        (n_rows, n_cols) = np.shape(decision_vectors)

        if n_cols != self.n_of_variables:
            msg = (
                "The length of the input vectors does not match the number "
                "of variables in the problem: Input vector length {}, "
                "number of variables {}."
            ).format(n_cols, self.n_of_variables)
            raise ProblemError(msg)

        objective_vectors: np.ndarray = np.ndarray(
            (n_rows, self.n_of_objectives), dtype=float
        )  # ??? Use np.zeros instead of this?
        uncertainity: np.ndarray = np.ndarray(
            (n_rows, self.n_of_objectives), dtype=float
        )  # ??? Use np.zeros instead of this?
        if self.n_of_constraints > 0:
            constraint_values: np.ndarray = np.ndarray(
                (n_rows, self.n_of_constraints), dtype=float
            )
        else:
            constraint_values = None

        # Calculate the objective values
        for (col_i, objective) in enumerate(self.objectives):
            results = objective.evaluate(decision_vectors)
            objective_vectors[:, col_i] = results.objectives
            uncertainity[:, col_i] = results.uncertainity
        # Calculate fitness, which is always to be minimized
        fitness = objective_vectors * self._max_multiplier

        # Calculate the constraint values
        if constraint_values is not None:
            for (col_i, constraint) in enumerate(self.constraints):
                constraint_values[:, col_i] = np.array(
                    constraint.evaluate(decision_vectors, objective_vectors)
                )

        return EvaluationResults(
            objective_vectors, fitness, constraint_values, uncertainity
        )

    def evaluate_constraint_values(self) -> Optional[np.ndarray]:
        """Evaluate constraint values.

        Evaluate just the constraint function values using the attributes
        decision_vectors and objective_vectors

        Raises:
            NotImplementedError

        Note:
            Currently not supported by ScalarMOProblem

        """
        raise NotImplementedError("Not implemented for ScalarMOProblem")


# TODO: Depreciate. Use data problem in the future
class ScalarDataProblem(ProblemBase):
    """A problem class for case where the data is pre-computed.

    To be depreciated
    
    Defines a problem with pre-computed data representing a multiobjective
    optimization problem with scalar valued objective functions.

    Arguments:
        decision_vectors (np.ndarray): A 2D vector of decision_vectors. Each
            row represents a solution with the value for each decision_vectors
            defined on the columns.
        objective_vectors (np.ndarray): A 2D vector of
            objective function values. Each row represents one objective vector
            with the values for the invidual objective functions defined on the
            columns.

    Attributes:
        decision_vectors (np.ndarray): See args
        objective_vectors (np.ndarray): See args
        __epsilon (float): A small floating point number to shift the bounds of
            the variables. See, get_variable_bounds, default value 1e-6
        __constraints (List[ScalarConstraint]): A list of defined constraints.
        nadir (np.ndarray): The nadir point of the problem.
        ideal (np.ndarray): The ideal point of the problem.
        __model_exists (bool): is there a model for this problem

    Note:
        It is assumed that the decision_vectors and objectives follow a direct
        one-to-one mapping, i.e., the objective values on the ith row in
        'objectives' should represent the solution of the multiobjective
        problem when evaluated with the decision_vectors on the ith row in
        'decision_vectors'.

    """

    def __init__(self, decision_vectors: np.ndarray, objective_vectors: np.ndarray):
        super().__init__()
        self.decision_vectors: np.ndarray = decision_vectors
        self.objective_vectors: np.ndarray = objective_vectors
        # epsilon is used when computing the bounds. We don't want to exclude
        # any of the solutions that contain border values.
        # See get_variable_bounds
        self.__epsilon: float = 1e-6
        # Used to indicate if a model has been built to represent the model.
        # Used in the evaluation.
        self.__model_exists: bool = False
        self.__constraints: List[ScalarConstraint] = []

        try:
            self.n_of_variables = self.decision_vectors.shape[1]
        except IndexError as e:
            msg = (
                "Check the variable dimensions. Is it a 2D array? "
                "Encountered '{}'".format(str(e))
            )
            raise ProblemError(msg)

        try:
            self.n_of_objectives = self.objective_vectors.shape[1]
        except IndexError as e:
            msg = (
                "Check the objective dimensions. Is it a 2D array? "
                "Encountered '{}'".format(str(e))
            )
            raise ProblemError(msg)

        self.nadir = np.max(self.objective_vectors, axis=0)
        self.ideal = np.min(self.objective_vectors, axis=0)

    @property
    def epsilon(self) -> float:
        """Property: epsilon.

        Return:
            float: epsilon value (for shifting the bounds of variables)
        """
        return self.__epsilon

    @epsilon.setter
    def epsilon(self, val: float):
        """Setter: epsilon.

        Argument:
            val (float): epsilon value (for shifting the bounds of variables.)
        """
        self.__epsilon = val

    @property
    def constraints(self) -> List[ScalarConstraint]:
        """Property: Constraints.

        Return:
            List[ScalarConstraint]: list of the defined constraints
        """
        return self.__constraints

    @constraints.setter
    def constraints(self, val: List[ScalarConstraint]):
        """Setter: Constraints.

        Argument:
            val (List[ScalarConstraint]): list of the constraints.
        """
        self.__constraints = val

    def get_variable_bounds(self):
        """Get the variable bounds.

        Returns:
            np.array[float]: The variable bounds in a stack. The epsilon value
                will be added to the upper bounds and substracted from the
                lower bounds to return closed bounds.

        Note:
            If self.epsilon is zero, the bounds will represent an open range.

        """
        return np.stack(
            (
                np.min(self.decision_vectors, axis=0) - self.epsilon,
                np.max(self.decision_vectors, axis=0) + self.epsilon,
            ),
            axis=1,
        )

    def evaluate_constraint_values(self) -> Optional[np.ndarray]:
        """Evaluate the constraint values.
        
        Evaluate the constraint values for each defined constraint. A positive value indicates that a constraint is adhered to, a negative
        value indicates a violated constraint.

        Returns:
            Optional[np.ndarray]: A 2D array with each row representing the
                constraint values for different objective vectors. One column for
                each constraint. If no constraint function are defined, returns
                None.

        """
        if len(self.constraints) == 0:
            return None

        constraint_values = np.zeros(
            (len(self.objective_vectors), len(self.constraints))
        )

        for ind, con in enumerate(self.constraints):
            constraint_values[:, ind] = con.evaluate(
                self.decision_vectors, self.objective_vectors
            )

        return constraint_values

    def evaluate(self, decision_vectors: np.ndarray) -> np.ndarray:
        """Evaluate the values of the objectives at the given decision.

        Evaluate the values of the objectives corresponding to the decision
        decision_vectors.

        Args:
            decision_vectors (np.ndarray): A 2D array with the decision
                decision_vectors to be evaluated on each row.

        Returns:
            nd.ndarray: A 2D array with the objective values corresponding to
                each decision vectors on the rows.

        Note:
            At the moment, this function just maps the given decision
            decision_vectors to the closest decision variable present (using an
            L2 distance) in the problem and returns the corresponsing objective
            vector.

        """
        if not self.__model_exists:
            idx = np.unravel_index(
                np.linalg.norm(
                    self.decision_vectors - decision_vectors, axis=1
                ).argmin(),
                self.objective_vectors.shape,
                order="F",
            )[0]

        else:
            msg = "Models not implemented yet for data based problems."
            raise NotImplementedError(msg)

        return (self.objective_vectors[idx],)


class MOProblem(ProblemBase):
    """An user defined multiobjective optimization problem.

    A multiobjective optimization problem with user defined objective
    functions, constraints, and variables.

    Arguments:
        objectives (List[Union[ScalarObjective, VectorObjective]]): A list
                        containing the objectives of the problem.
        variables (List[Variable]): A list containing the variables of
                        the problem.
        constraints (List[ScalarConstraint]): A list of the constraints
                        of the problem.
        nadir (Optional[np.ndarray], optional): Nadir point of the problem.
                                                Defaults to None.
        ideal (Optional[np.ndarray], optional): Ideal point of the problem.
                                                Defaults to None.
    Attributes:
        __objectives (List[Union[ScalarObjective, VectorObjective]]): A list
                        containing the objectives of the problem.
        __variables (List[Variable]): A list containing the variables of
                        the problem.
        __constraints (List[ScalarConstraint]): A list of the constraints
                        of the problem.
        __nadir (Optional[np.ndarray], optional): Nadir point of the problem.
                                                Defaults to None.
        __ideal (Optional[np.ndarray], optional): Ideal point of the problem.
                                                Defaults to None.
        __n_of_variables (int): The number of variables
        __n_of_objectives (int): The number of objectives

    Raises:
        ProblemError: If ideal or nadir vectors are not the same size as
                number of objectives.

    """
    #TODO: use_surrogate : Union[bool, List[bool]]
    def __init__(
        self,
        objectives: List[Union[ScalarObjective, VectorObjective]],
        variables: List[Variable],
        constraints: List[ScalarConstraint] = None,
        nadir: Optional[np.ndarray] = None,
        ideal: Optional[np.ndarray] = None,
    ):
        super().__init__()
        self.__objectives: List[Union[ScalarObjective, VectorObjective]] = objectives
        self.__variables: List[Variable] = variables
        self.__constraints: List[ScalarConstraint] = constraints
        self.__n_of_variables: int = len(self.variables)
        self.__n_of_objectives: int = sum(
            map(self.number_of_objectives, self.__objectives)
        )
        if self.constraints is not None:
            self.__n_of_constraints: int = len(self.constraints)
        else:
            self.__n_of_constraints = 0

        # Multiplier to convert maximization to minimization
        max_multiplier = np.asarray([1, -1])
        to_maximize = [objective.maximize for objective in objectives]
        # Does not work
        # to_maximize = sum(to_maximize, [])  # To flatten the list
        to_maximize = (
            np.hstack(to_maximize) * 1
        )  # To flatten list and convert to zeros and ones
        # to_maximize = np.asarray(to_maximize) * 1  # Convert to zeros and ones
        self._max_multiplier = max_multiplier[to_maximize]

        self.nadir_fitness = np.full(self.__n_of_objectives, np.inf, dtype=float)
        self.nadir = self.nadir_fitness * self._max_multiplier
        self.ideal_fitness = np.full(self.__n_of_objectives, np.inf, dtype=float)
        self.ideal = self.ideal_fitness * self._max_multiplier

        # Nadir vector must be the same size as the number of objectives
        if nadir is not None:
            if len(nadir) != self.n_of_objectives:
                msg = (
                    "The length of the nadir vector does not match the"
                    "number of objectives: Length nadir {}, number of "
                    "objectives {}."
                ).format(len(nadir), self.n_of_objectives)
                raise ProblemError(msg)
            self.nadir = nadir

        # Ideal vector must be the same size as the number of objectives
        if ideal is not None:
            if len(ideal) != self.n_of_objectives:
                msg = (
                    "The length of the ideal vector does not match the"
                    "number of objectives: Length ideal {}, number of "
                    "objectives {}."
                ).format(len(ideal), self.n_of_objectives)
                raise ProblemError(msg)
            self.ideal = ideal

        self.nadir_fitness = self.nadir * self._max_multiplier
        self.ideal_fitness = self.ideal * self._max_multiplier

        # Objective and variable names
        self.objective_names = self.get_objective_names()
        self.variable_names = self.get_variable_names()


    @property
    def n_of_constraints(self) -> int:
        """Property: number of constraints.

        Returns:
            int: Number of constraints
        """
        return self.__n_of_constraints

    @n_of_constraints.setter
    def n_of_constraints(self, val: int):
        """Setter: number of constraints.

        Arguments:
            val (int): number of constraints
        """
        self.__n_of_constraints = val

    @property
    def objectives(self) -> List[ScalarObjective]:
        """Property: list of objectives.

        Returns:
            List[ScalarObjective]: list of objectives
        """
        return self.__objectives

    @objectives.setter
    def objectives(self, val: List[ScalarObjective]):
        """Setter: set list of objectives.

        Arguments:
            val (List[ScalarObjective]): List of objectives
        """
        self.__objectives = val

    @property
    def variables(self) -> List[Variable]:
        """Property: List of variables

        Returns:
            List[Variable]: list of variables
        """
        return self.__variables

    @variables.setter
    def variables(self, val: List[Variable]):
        """Setter: set list of variables.

        Arguments:
            val (List[Variable]): list of variables
        """
        self.__variables = val

    @property
    def constraints(self) -> List[ScalarConstraint]:
        """Property: list of constraints.

        Returns:
            List[ScalarConstraint]: list of constraints
        """
        return self.__constraints

    @constraints.setter
    def constraints(self, val: List[ScalarConstraint]):
        """Setter: list of constraints.

        Arguments:
            val (List[ScalarConstraint]): list of constraints
        """
        self.__constraints = val

    @property
    def n_of_objectives(self) -> int:
        """Property: number of objectives.

        Returns:
            int: number of objectives
        """
        return self.__n_of_objectives

    @n_of_objectives.setter
    def n_of_objectives(self, val: int):
        """Setter: number of objectives.

        Arguments:
            val (int): number of objectives
        """    
        self.__n_of_objectives = val

    @property
    def n_of_variables(self) -> int:
        """Property: number of variables.

        Returns:
            int: Number of variables.
        """
        return self.__n_of_variables

    @n_of_variables.setter
    def n_of_variables(self, val: int):
        """Setter: number of variables.

        Arguments:
            val (int): number of variables
        """
        self.__n_of_variables = val

    @staticmethod
    def number_of_objectives(
        obj_instance: Union[ScalarObjective, VectorObjective]
    ) -> int:
        """Return the number of objectives in the given obj_instance.

        Arguments:
            obj_instance (Union[ScalarObjective, VectorObjective]): An instance of one of
                the objective classes

        Raises:
            ProblemError: Raised when obj_instance is not an instance of the supported
                classes

        Returns:
            int: Number of objectives in obj_instance
        """
        if isinstance(obj_instance, _ScalarObjective):
            return 1
        elif isinstance(obj_instance, ScalarObjective):
            return 1
        elif isinstance(obj_instance, VectorObjective):
            return obj_instance.n_of_objectives
        else:
            msg = "Supported objective types: ScalarObjective and VectorObjective"
            raise ProblemError(msg)

    def get_variable_bounds(self) -> Union[np.ndarray, None]:
        """Get variable bounds.
        Return the upper and lower bounds of each decision variable present
        in the problem as a 2D numpy array. The first column corresponds to the
        lower bounds of each variable, and the second column to the upper
        bound.

        Returns:
           np.ndarray: Lower and upper bounds of each variable
           as a 2D numpy array. If undefined variables, return None instead.

        """
        if self.variables is not None:
            bounds = np.ndarray((self.n_of_variables, 2))
            for ind, var in enumerate(self.variables):
                bounds[ind] = np.array(var.get_bounds())
            return bounds
        else:
            return None

    def get_variable_names(self) -> List[str]:
        """Get variable names.     
        Return the variable names of the variables present in the problem in
        the order they were added.

        Returns:
            List[str]: Names of the variables in the order they were added.

        """
        return [var.name for var in self.variables]

    def get_objective_names(self) -> List[str]:
        """Get objective names.   
        Return the names of the objectives present in the problem in the
        order they were added.

        Returns:
            List[str]: Names of the objectives in the order they were added.

        """
        obj_list = [[(obj.name)] for obj in self.objectives]
        return reduce(iadd, obj_list, [])
    
    #TODO: add  get_uncertainty_names() for uncertainty values

    def get_variable_lower_bounds(self) -> np.ndarray:
        """Get variable lower bounds.
        
        Return the lower bounds of each variable as a list. The order of the bounds
        follows the order the variables were added to the problem.

        Returns:
            np.ndarray: An array with the lower bounds of the variables.
        """
        return np.array([var.get_bounds()[0] for var in self.variables])

    def get_variable_upper_bounds(self) -> np.ndarray:
        """Get variable upper bounds.

        Return the upper bounds of each variable as a list. The order of the bounds
        follows the order the variables were added to the problem.

        Returns:
            np.ndarray: An array with the upper bounds of the variables.
        """
        return np.array([var.get_bounds()[1] for var in self.variables])

    def evaluate(
        self, decision_vectors: np.ndarray, use_surrogate: bool = False
    ) -> EvaluationResults:
        """Evaluates the problem using an ensemble of input vectors.

        Arguments:
            decision_vectors (np.ndarray): An 2D array of decision variable
                input vectors. Each column represent the values of each decision
                variable.
            use_surrogate (bool): A bool to control whether to use the true, potentially
                expensive function or a surrogate model to evaluate the objectives.

        Returns:
            Tuple[np.ndarray, Union[None, np.ndarray]]: If constraint are
            defined, returns the objective vector values and corresponding
            constraint values. Or, if no constraints are defined, returns just
            the objective vector values with None as the constraint values.

        Raises:
            ProblemError: The decision_vectors have wrong dimensions.
            ValueError: If decision_vectors violate the lower or upper bounds.

        """
        # Reshape decision_vectors with single row to work with the code
        shape = np.shape(decision_vectors)
        if len(shape) == 1:
            decision_vectors = np.reshape(decision_vectors, (1, shape[0]))

        # Checking bounds
        if np.any(self.get_variable_lower_bounds() > decision_vectors):
            raise ValueError("Some decision variable values violate lower bounds")
        if np.any(self.get_variable_upper_bounds() < decision_vectors):
            raise ValueError("Some decision variable values violate upper bounds")

        (n_rows, n_cols) = np.shape(decision_vectors)

        if n_cols != self.n_of_variables:
            msg = (
                "The length of the input vectors does not match the number "
                "of variables in the problem: Input vector length {}, "
                "number of variables {}."
            ).format(n_cols, self.n_of_variables)
            raise ProblemError(msg)

        objective_vectors, uncertainity = self.evaluate_objectives(
            decision_vectors, use_surrogate=use_surrogate
        )

        constraint_values = self.evaluate_constraint_values(
            decision_vectors, objective_vectors
        )

        # Calculate fitness, which is always to be minimized
        fitness = self.evaluate_fitness(objective_vectors)

        # Update ideal values
        self.update_ideal(objective_vectors, fitness)

        return EvaluationResults(
            objective_vectors, fitness, constraint_values, uncertainity
        )

    def evaluate_objectives(
        self, decision_vectors: np.ndarray, use_surrogate: bool = False 
    ) -> Tuple[np.ndarray]:
        """Evaluate objective values of the problem

        Arguments:
           decision_vectors (np.ndarray): An 2D array of decision variable
                input vectors. Each column represent the values of each
                decision variable.
           use_surrogate (bool): A bool to control whether to use the true,
                potentially expensive function or a surrogate model to
                evaluate the objectives.

        Returns:
            Tuple[np.ndarray]: Objective vector values with their uncertainty.

        """
        (n_rows, n_cols) = np.shape(decision_vectors)
        objective_vectors: np.ndarray = np.ndarray(
            (n_rows, self.n_of_objectives), dtype=float
        )

        uncertainity: np.ndarray = np.ndarray(
            (n_rows, self.n_of_objectives), dtype=float
        )

        obj_column = 0
        for objective in self.objectives:
            elem_in_curr_obj = self.number_of_objectives(objective)

            if elem_in_curr_obj == 1:
                results = objective.evaluate(decision_vectors, use_surrogate)
                objective_vectors[:, obj_column] = results.objectives
                uncertainity[:, obj_column] = results.uncertainity
            elif elem_in_curr_obj > 1:
                # results = list(map(objective.evaluate, decision_vectors))
                results = objective.evaluate(decision_vectors, use_surrogate)

                objective_vectors[
                    :, obj_column : obj_column + elem_in_curr_obj
                ] = results.objectives

                uncertainity[
                    :, obj_column : obj_column + elem_in_curr_obj
                ] = results.uncertainity

            obj_column = obj_column + elem_in_curr_obj
        return (objective_vectors, uncertainity)

    def evaluate_constraint_values(
        self, decision_vectors: np.ndarray, objective_vectors: np.ndarray
    ) -> Optional[np.ndarray]:
        """Evaluate constraint values

        Evaluate just the constraint function values using the attributes
        decision_vectors and objective_vectors

        Arguments:
            decision_vectors (np.ndarray): An 2D array of decision variable
                input vectors. Each column represent the values of each
                decision variable.
            use_surrogate (bool): A bool to control whether to use the true,
                potentially expensive function or a surrogate model to
                evaluate the objectives.

        Returns:
            Optional[np.ndarray]: if there are constraints, then this returns
                np.ndarray of constraint values, else returns None
        Raises:
            NotImplementedError

        Note:
            Currently not supported by ScalarMOProblem

        """
        if self.n_of_constraints == 0:
            return None
        (n_rows, n_cols) = np.shape(decision_vectors)
        constraint_values: np.ndarray = np.ndarray(
            (n_rows, self.n_of_constraints), dtype=float
        )

        for (col_i, constraint) in enumerate(self.constraints):
            constraint_values[:, col_i] = np.array(
                constraint.evaluate(decision_vectors, objective_vectors)
            )
        return constraint_values

    def evaluate_fitness(self, objective_vectors: np.ndarray) -> np.ndarray:
        """Evaluate fitness of the objectives.

        Arguments:
            objective_vectors (np.ndarray): objective vector array

        Returns:
            np.ndarray: fitness of each objective vector

        """
        return objective_vectors * self._max_multiplier

    def update_ideal(self, objective_vectors: np.ndarray, fitness: np.ndarray):
        """Update the ideal vector

        Arguments:
            objective_vectors (np.ndarray): Objective vectors
            fitness (np.ndarray): fittness of objective vectors.

        """
        self.ideal_fitness = np.amin(np.vstack((self.ideal_fitness, fitness)), axis=0)
        self.ideal = self.ideal_fitness * self._max_multiplier


# TODO: Make this the "main" Problem class?
class DataProblem(MOProblem):
    """A class for a data based problem.

    A problem class for data-based problem. This supports surrogate modelling.
    Data should be given in the form of a pandas dataframe.
    
    Arguments:
        data (pd.DataFrame): The input data. This will be used for training the model.
        variable_names (List[str]): Names of the variables in the dataframe provided.
        objective_names (List[str]): Names of the objectices in the dataframe provided.
        bounds (pd.DataFrame, optional): A pandas DataFrame containing the upper and
            lower bounds of the decision variables. Column names have to be same as
            variable_names. Row names have to be "lower_bound" and "upper_bound".
        objectives (List[Union[ScalarDataObjective,VectorDataObjective,]], optional):
            Objective instances, currently not supported. Defaults to None.
        variables (List[Variable], optional): Variable instances. Defaults to None.
            Currently not supported.
        constraints (List[ScalarConstraint], optional): Constraint instances.
            Defaults to None, which means that there are no constraints.
        nadir (Optional[np.ndarray], optional): Nadir of the problem. Defaults to None.
        ideal (Optional[np.ndarray], optional): Ideal of the problem. Defaults to None.
    Raises:
        ProblemError: When input data is not a dataframe.
        ProblemError: When given objective or variable names are not in dataframe column
        NotImplementedError: When objective instances are passed
        NotImplementedError: When variable instances are passed
    """

    def __init__(
        self,
        data: pd.DataFrame,
        variable_names: List[str],
        objective_names: List[str],
        bounds: pd.DataFrame = None,
        maximize: pd.DataFrame = None,
        objectives: List[Union[ScalarDataObjective, VectorDataObjective]] = None,
        variables: List[Variable] = None,
        constraints: List[ScalarConstraint] = None,
        nadir: Optional[np.ndarray] = None,
        ideal: Optional[np.ndarray] = None,
    ):
        if not isinstance(data, pd.DataFrame):
            msg = "Please provide data in the pandas dataframe format"
            raise ProblemError(msg)
        if not all(obj in data.columns for obj in objective_names):
            msg = "Provided objective names not found in provided dataframe columns"
            raise ProblemError(msg)
        if not all(var in data.columns for var in variable_names):
            msg = "Provided variable names not found in provided dataframe columns"
            raise ProblemError(msg)
        if bounds is not None:
            if not all(var in variable_names for var in bounds.columns):
                msg = "A mismatch in the variable names in the bounds dataframe"
                raise ProblemError(msg)
            bounds_row_names = ["lower_bound", "upper_bound"]
            if not all(row_name in bounds_row_names for row_name in bounds.index):
                msg = (
                    f"'bounds' should contain the following indices: {bounds_row_names}"
                )
                raise ProblemError(msg)
        if maximize is not None:
            if not all(obj in objective_names for obj in maximize.columns):
                msg = "maximize DataFrame should only contain objectives"
                raise ProblemError(msg)
            if not all(obj in maximize.columns for obj in objective_names):
                msg = "All objectives should be in the maximize DataFrame"
                raise ProblemError(msg)
        if maximize is None:
            # Default to minimize
            maximize = pd.DataFrame(columns=objective_names, index=[0])
            maximize[:] = False
        # TODO: Implement the rest
        if objectives is not None:
            msg = "Support for custom objectives objects not implemented yet"
            raise NotImplementedError(msg)
        if variables is not None:
            msg = "Support for custom variables objects not implemented yet"
            raise NotImplementedError(msg)
        if objectives is None:
            objectives = []
            for obj in objective_names:
                objectives.append(
                    ScalarDataObjective(
                        data=data[variable_names + [obj]],
                        name=obj,
                        maximize=maximize[obj].tolist(),
                    )
                )
        if variables is None:
            variables = []
            for var in variable_names:
                initial_value = data[var].mean(axis=0)
                if bounds is None:
                    lower_bound = data[var].min(axis=0)
                    upper_bound = data[var].max(axis=0)
                else:
                    lower_bound = bounds[var]["lower_bound"]
                    upper_bound = bounds[var]["upper_bound"]
                variables.append(
                    Variable(
                        name=var,
                        initial_value=initial_value,
                        lower_bound=lower_bound,
                        upper_bound=upper_bound,
                    )
                )
        super().__init__(objectives, variables, constraints)

    def train(
        self,
        models: Union[BaseRegressor, List[BaseRegressor]],
        model_parameters: Union[Dict, List[Dict]] = None,
        index: List[int] = None,
        data: pd.DataFrame = None,
    ):
        """Train surrogate models for all the objectives.

        The models should have a fit method and a predict method. The predict method
        should return predicted values as well as uncertainity value (even if they are
        none.)

        Arguments:
            models (Union[BaseRegressor, List[BaseRegressor]]): The class for the
                surrogate modelling algorithm.
            models_parameters: Dict or List[Dict]
                The parameters for the regressors. Should be a dict if a single regressor is
                provided. If a list of regressors is provided, the parameters should be in a
                list of dicts, same length as the list of regressors(= number of objs).
            index (List[int], optional): The indices of the samples to be used for
                training the surrogate model. If no values are proveded, all samples are
                used.
            data (pd.DataFrame, optional): Use this argument if some external data is
                to be used for training. Defaults to None.

        Raises:
            ProblemError: If VectorDataObjective is used as one of the objective
            instances. They are not supported yet.
        """
        if not isinstance(models, list):
            models = [models] * len(self.get_objective_names())
            model_parameters = [model_parameters] * len(self.get_objective_names())
        elif len(models) == 1:
            models = models * len(self.get_objective_names())
        for model, model_params, name in zip(
            models, model_parameters, self.get_objective_names()
        ):
            self.train_one_objective(name, model, model_params, index, data)

    def train_one_objective(
        self,
        name: str,
        model: BaseRegressor,
        model_parameters: Dict,
        index: List[int] = None,
        data: pd.DataFrame = None,
    ):
        """Train one objective at a time, otherwise same is the train method.

        Arguments:
            name (str): Name of the objective to be trained.
            model (BaseRegressor): The class for the surrogate modelling algorithm.
            model_parameters (Dict): **model_parameters is passed to the model when
                initialized.
            index (List[int], optional): The indices of the samples to be used for
                training the surrogate model. If no values are proveded, all samples are
                used.
            data (pd.DataFrame, optional): Use this argument if some external data is
                to be used for training. Defaults to None.

        Raises:
            ProblemError: If name is not in the list of objective names.
            ProblemError: If VectorDataObjective is used as one of the objective
                instances. They are not supported yet.
        """
        if name not in self.get_objective_names():
            raise ProblemError(
                f'"{name}" not found in the list of'
                f"original objective names: {self.get_objective_names()}"
            )
        obj_index = self.get_objective_names().index(name)
        if isinstance(self.objectives[obj_index], _ScalarDataObjective):
            self.objectives[obj_index].train(model, model_parameters, index, data)
        if isinstance(self.objectives[obj_index], ScalarDataObjective):
            self.objectives[obj_index].train(model, model_parameters, index, data)
        else:
            msg = "Support for VectorDataObjective not supported yet"
            raise ProblemError(msg)


class ExperimentalProblem(MOProblem):
<<<<<<< HEAD
    """A problem class for data-based problem. This supports surrogate modelling.
    Data should be given in the form of a pandas dataframe. 

    self.archive is created to save the true function evaluations and update the surrogate models.
    self.archive updates whenever a true function evaluation happens.  
=======
    """A problem class for data-based problem.

    This supports surrogate modelling.
    Data should be given in the form of a pandas dataframe.
>>>>>>> b6e85b08
    
    Arguments:
        data (pd.DataFrame): The input data. This will be used for training the model.
        variable_names (List[str]): Names of the variables in the dataframe provided.
        objective_names (List[str]): Names of the objectices in the dataframe provided.
        objectives (List[Union[ScalarDataObjective,VectorDataObjective,]], optional):
            Objective instances, currently not supported. Defaults to None.
        variables (List[Variable], optional): Variable instances. Defaults to None.
            Currently not supported.
        constraints (List[ScalarConstraint], optional): Constraint instances.
            Defaults to None, which means that there are no constraints.
        nadir (Optional[np.ndarray], optional): Nadir of the problem. Defaults to None.
        ideal (Optional[np.ndarray], optional): Ideal of the problem. Defaults to None.
    
    Raises:
        ProblemError: When input data is not a dataframe.
        ProblemError: When given objective or variable names are not in dataframe column
        NotImplementedError: When objective instances are passed
        NotImplementedError: When variable instances are passed

    Note:
        not properly implemented!

    """

    def __init__(
        self,
        variable_names: List[str],
        objective_names: List[str],
        uncertainity_names: List[str],
        evaluators : Union[None, List[Callable]] = None,
        dimensions_data: pd.DataFrame = None,
        data: pd.DataFrame = None,
        objective_functions: List[Tuple[List[str], Callable]] = None,
        constraints: List[Tuple[List[str], Callable]] = None,
    ):
        # TODO: add the archiving here for true evaluations.

        self.uncertainity_names = uncertainity_names #  will be removed later
        if not isinstance(data, pd.DataFrame):
            msg = "Please provide data in the pandas dataframe format"
            raise ProblemError(msg)
        if not all(obj in data.columns for obj in objective_names):
            msg = "Provided objective names not found in provided dataframe columns"
            raise ProblemError(msg)
        if not all(var in data.columns for var in variable_names):
            msg = "Provided variable names not found in provided dataframe columns"
            raise ProblemError(msg)
        # TODO: Implement the rest
        objectives = []
        self.archive = data # this is for model management to archive the solutions and decision variables
        #check if evaluator is NOne in that case make a list of nones and the lenght of the list is the same as obj_names
        #check if evaluator is the same lenght as obj_names if not rais a problem error
        for obj, evaluator in zip(objective_names, evaluators):
            objectives.append(
                ScalarDataObjective(data=data[variable_names + [obj]], name=obj, evaluator = evaluator)
            )

        variables = []
        for var in variable_names:
            initial_value = data[var].mean(axis=0)
            lower_bound = data[var].min(axis=0)
            upper_bound = data[var].max(axis=0)
            variables.append(
                Variable(
                    name=var,
                    initial_value=initial_value,
                    lower_bound=lower_bound,
                    upper_bound=upper_bound,
                )
            )
        super().__init__(objectives, variables, constraints)

    def train(
        self,
        models: Union[BaseRegressor, List[BaseRegressor]],
        model_parameters: Union[Dict, List[Dict]] = None,
        index: List[int] = None,
        data: pd.DataFrame = None,
    ):
        """Train surrogate models for all the objectives. 
        
        The models should have a fit method and a predict method. The predict 
        method should return predicted values as well as uncertainity value
        (even if they are none.)

        Arguments:
            models (Union[BaseRegressor, List[BaseRegressor]]): The class for the
                surrogate modelling algorithm.
            models_parameters: Dict or List[Dict]
                The parameters for the regressors. Should be a dict if a single regressor is
                provided. If a list of regressors is provided, the parameters should be in a
                list of dicts, same length as the list of regressors(= number of objs).
            index (List[int], optional): The indices of the samples to be used for
                training the surrogate model. If no values are proveded, all samples are
                used.
            data (pd.DataFrame, optional): Use this argument if some external data is
                to be used for training. Defaults to None.

        Raises:
            ProblemError: If VectorDataObjective is used as one of the objective
                instances. They are not supported yet.
        """
        data = self.archive #for updating the data after updating the surrogates
        if not isinstance(models, list):
            models = [models] * len(self.get_objective_names())
            model_parameters = [model_parameters] * len(self.get_objective_names())
        elif len(models) == 1:
            models = models * len(self.get_objective_names())
        for model, model_params, name in zip(
            models, model_parameters, self.get_objective_names()
        ):
            self.train_one_objective(name, model, model_params, index, data)

    def train_one_objective(
        self,
        name: str,
        model: BaseRegressor,
        model_parameters: Dict,
        index: List[int] = None,
        data: pd.DataFrame = None,
    ):
        """Train one objective at a time, otherwise same is the train method.

        Arguments:
            name (str): Name of the objective to be trained.
            model (BaseRegressor): The class for the surrogate modelling algorithm.
            model_parameters (Dict): **model_parameters is passed to the model when
                initialized.
            index (List[int], optional): The indices of the samples to be used for
                training the surrogate model. If no values are proveded, all samples are
                used.
            data (pd.DataFrame, optional): Use this argument if some external data is
                to be used for training. Defaults to None.

        Raises:
            ProblemError: If name is not in the list of objective names.
            ProblemError: If VectorDataObjective is used as one of the objective
                instances. They are not supported yet.
        """
        if name not in self.get_objective_names():
            raise ProblemError(
                f'"{name}" not found in the list of'
                f"original objective names: {self.get_objective_names()}"
            )
        obj_index = self.get_objective_names().index(name)
        if isinstance(self.objectives[obj_index], _ScalarDataObjective):
            self.objectives[obj_index].train(model, model_parameters, index, data)
        elif isinstance(self.objectives[obj_index], ScalarDataObjective):
            self.objectives[obj_index].train(model, model_parameters, index, data)
        else:
            msg = "Support for VectorDataObjective not supported yet"
            raise ProblemError(msg)

    def evaluate(self, decision_vectors: np.ndarray, use_surrogate: bool) -> EvaluationResults:

        names = np.hstack((self.variable_names,self.objective_names))
        new_results = super().evaluate(decision_vectors, use_surrogate=use_surrogate)

        # The following is for achiving solutions with true function evaluations
        if use_surrogate == False:
            new_samples = np.hstack((decision_vectors, new_results.objectives))
            new_data = pd.DataFrame(data = new_samples, columns = names)
            self.archive = self.archive.append(new_data)
        return new_results


class classificationPISProblem(MOProblem):
    """A problem class for the IOPIS formulation for interactive optimization.

    This variant uses the classification kind of preference information for 
    the creation of the Preference incorporated space (PIS).

    Arguments:
        objectives (List[Union[ScalarObjective, VectorObjective]]): A list containing
            the objectives of the problem.
        variables (List[Variable]): A list containing the variables of the problem.
        nadir (np.ndarray): Nadir point of the problem.
        ideal (np.ndarray): Ideal point of the problem.
        PIS: An instantiated classificationPIS class from desdeo-tools.
        constraints (List[ScalarConstraint], optional): A list of the constraints of the problem. Defaults to None.
    """

    def __init__(
        self,
        objectives: List[Union[ScalarObjective, VectorObjective]],
        variables: List[Variable],
        nadir: np.ndarray,
        ideal: np.ndarray,
        PIS,
        constraints: List[ScalarConstraint] = None,
    ):
        super().__init__(
            objectives=objectives,
            variables=variables,
            constraints=constraints,
            nadir=nadir,
            ideal=ideal,
        )
        self.ideal_fitness = PIS(self.ideal * self._max_multiplier)
        self.nadir_fitness = PIS(self.nadir * self._max_multiplier)
        self.PIS = PIS

        self.num_dim_fitness = len(PIS.scalarizers) + 1

    def evaluate_fitness(self, objective_vectors: np.ndarray) -> np.ndarray:
        """Evaluate objective fitness.

        Arguments:
            objective_vectors (np.ndarray): objective vectors

        Returns:
            np.ndarray: Objective fitness
        """
        return self.PIS(objective_vectors * self._max_multiplier)

    def reevaluate_fitness(self, objective_vectors: np.ndarray) -> np.ndarray:
        """Re-evaluate objective fitness.

        Calls update_ideal with objective_vectors.

        Arguments:
            objective_vectors (np.ndarray): objective vectors

        Returns:
            np.ndarray: Objective fitness
        """
        fitness = self.PIS(objective_vectors * self._max_multiplier)
        self.ideal_fitness = self.PIS(self.ideal * self._max_multiplier)
        self.update_ideal(objective_vectors, fitness)
        return fitness

    def update_preference(self, preference: Dict):
        """Update PIS preference

        Arguments:
            preference (Dict): PIS preferences

        """
        self.PIS.update_preference(preference)

    def update_ideal(self, objective_vectors: np.ndarray, fitness: np.ndarray):
        """Update ideal vector.

        Arguments:
            objective_vectors (np.ndarray): Objective vectors
            fitness (np.ndarray): Fitness values for objective vectors

        """
        self.ideal_fitness = np.amin(np.vstack((self.ideal_fitness, fitness)), axis=0)

        self.ideal = (
            np.amin(
                np.vstack((self.ideal, objective_vectors)) * self._max_multiplier,
                axis=0,
            )
            * self._max_multiplier
        )


class DiscreteDataProblem:
    """A problem class for data-based problems with discrete values.

    These data values are computed representing a set of non-dominated points.

    Arguments:
        data (pd.DataFrame): The input data.
        variable_names (List[str]): Names of the variables in the dataframe provided.
        objective_names (List[str]): Names of the objectices in the dataframe provided.
        nadir (np.ndarray): Nadir of the problem.
        ideal (np.ndarray): Ideal of the problem.
    
    """

    def __init__(
        self,
        data: pd.DataFrame,
        variable_names: List[str],
        objective_names: List[str],
        ideal: np.ndarray,
        nadir: np.ndarray,
    ):
        self.decision_variables = data[variable_names].values
        self.variable_names = variable_names
        self.objectives = data[objective_names].values
        self.objective_names = objective_names
        self.ideal = ideal
        self.nadir = nadir
        self.n_of_objectives = len(objective_names)

    def find_closest(self, x: np.ndarray) -> int:
        """Find closest point in data to x.

        Given a vector of decision variables, finds the closest point in
        the given data and returns its index.
        A simple euclidean distance is used.

        Arguments:
            x (np.ndarray): A 1D vector containing decision variables.
        
        Returns:
            int: The index of the closest point in the data computed for x.
        """
        return np.argmin(np.linalg.norm(x - self.decision_variables, axis=1))<|MERGE_RESOLUTION|>--- conflicted
+++ resolved
@@ -1478,19 +1478,12 @@
 
 
 class ExperimentalProblem(MOProblem):
-<<<<<<< HEAD
     """A problem class for data-based problem. This supports surrogate modelling.
-    Data should be given in the form of a pandas dataframe. 
-
-    self.archive is created to save the true function evaluations and update the surrogate models.
+    Data should be given in the form of a pandas dataframe.
+    self.archive is created to save the true function evaluations and update the
+    surrogate models if needed.
     self.archive updates whenever a true function evaluation happens.  
-=======
-    """A problem class for data-based problem.
-
-    This supports surrogate modelling.
-    Data should be given in the form of a pandas dataframe.
->>>>>>> b6e85b08
-    
+  
     Arguments:
         data (pd.DataFrame): The input data. This will be used for training the model.
         variable_names (List[str]): Names of the variables in the dataframe provided.
