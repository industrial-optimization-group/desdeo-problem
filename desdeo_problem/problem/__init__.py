"""Desdeo-problem package

This package is for creating a problem for desdeo to solve.
It includes modules for Variables, Objectives, Constraints, and actual Problem.
"""

__all__ = [
    "ScalarConstraint",
    "ConstraintError",
    "constraint_function_factory",
    "ConstraintBase",
    "supported_operators",
    "ObjectiveBase",
    "ObjectiveError",
    "ObjectiveEvaluationResults",
    "VectorObjectiveBase",
    "ScalarObjective",
    "_ScalarObjective",
    "VectorObjective",
    "ScalarDataObjective",
    "_ScalarDataObjective",
    "VectorDataObjective",
    "ProblemError",
    "ProblemBase",
    "EvaluationResults",
    "ScalarMOProblem",
    "ScalarDataProblem",
    "MOProblem",
    "DataProblem",
    "ExperimentalProblem",
    "VariableError",
    "VariableBuilderError",
    "Variable",
    "variable_builder",
    "DiscreteDataProblem",
]

from desdeo_problem.problem.Constraint import (
    ConstraintError,
    ConstraintBase,
    ScalarConstraint,
    constraint_function_factory,
    supported_operators,
)
from desdeo_problem.problem.Objective import (
    ObjectiveBase,
    ObjectiveError,
    ObjectiveEvaluationResults,
    ScalarDataObjective,
    ScalarObjective,
    VectorDataObjective,
    VectorObjective,
    VectorObjectiveBase,
    _ScalarDataObjective,
    _ScalarObjective,
)
from desdeo_problem.problem.Problem import (
    DataProblem,
    DiscreteDataProblem,
    EvaluationResults,
    ExperimentalProblem,
    MOProblem,
    ProblemBase,
    ProblemError,
    ScalarDataProblem,
    ScalarMOProblem,
<<<<<<< HEAD
    classificationPISProblem,
)
from desdeo_problem.problem.Variable import Variable, VariableBuilderError, VariableError, variable_builder
=======
    DiscreteDataProblem,
)
>>>>>>> b425c644
<|MERGE_RESOLUTION|>--- conflicted
+++ resolved
@@ -64,11 +64,5 @@
     ProblemError,
     ScalarDataProblem,
     ScalarMOProblem,
-<<<<<<< HEAD
-    classificationPISProblem,
 )
-from desdeo_problem.problem.Variable import Variable, VariableBuilderError, VariableError, variable_builder
-=======
-    DiscreteDataProblem,
-)
->>>>>>> b425c644
+from desdeo_problem.problem.Variable import Variable, VariableBuilderError, VariableError, variable_builder