[pytest]
markers =
    river_pollution: test the river pollution test problem
    vehicle_crashworthiness: test the vehicle crashworthiness test problem
    re21: test engineering real world test problem 21
    re22: test engineering real world test problem 22
    re23: test engineering real world test problem 23
    re24: test engineering real world test problem 24
    re25: test engineering real world test problem 25
    re31: test engineering real world test problem 31
    re32: test engineering real world test problem 32
    re33: test engineering real world test problem 33
    car_side_impact: test the car-side impact test problem
<<<<<<< HEAD
    multiple_clutch_brakes: test the multiple clutch brake test problem
=======
    gaa: test the gaa test problem
>>>>>>> e8a215d8
<|MERGE_RESOLUTION|>--- conflicted
+++ resolved
@@ -11,8 +11,5 @@
     re32: test engineering real world test problem 32
     re33: test engineering real world test problem 33
     car_side_impact: test the car-side impact test problem
-<<<<<<< HEAD
     multiple_clutch_brakes: test the multiple clutch brake test problem
-=======
-    gaa: test the gaa test problem
->>>>>>> e8a215d8
+    gaa: test the gaa test problem