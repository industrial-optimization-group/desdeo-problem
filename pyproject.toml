[tool.poetry]
name = "desdeo_problem"
version = "1.4.0"
description = "This package contains the problem classes for desdeo framework."
authors = ["Bhupinder Saini <bhupinder.s.saini@jyu.fi>", "Giovanni Misitano <giovanni.a.misitano@jyu.fi>"]
license = "MIT"

[tool.poetry.dependencies]
python = ">=3.7, <3.10"
optproblems = "^1.2"
diversipy = "^0.8.0"
scikit-learn = ">=0.24.0"
<<<<<<< HEAD
desdeo-tools = "^1.7.0"
=======
Shapely = "^1.8.0"
pytest = "^7.0.0"
descartes = "^1.1.0"
>>>>>>> 3fb2317e

[tool.poetry.dev-dependencies]
flake8 = "^3.7"
pylint = "^2.3"
black = {version = "^18.3-alpha.0", allow-prereleases = true}
# jupyter = "^1.0"
matplotlib = "^3.1"
sphinx = "^3.1.1"
rstcheck = "^3.3.1"
sphinx_rtd_theme = "^0.4.3"
sphinx_autodoc_typehints = "^1.10.3"
sphinx-automodapi = "^0.12"
nbsphinx = "^0.7.1"
IPython = "^7.15.0"
ipykernel = "^5.3.0"
nb-clean = "^1.4.3"
recommonmark = "^0.6.0"
Jinja2 = "2.11"
[build-system]
requires = ["poetry>=0.12"]
build-backend = "poetry.masonry.api"<|MERGE_RESOLUTION|>--- conflicted
+++ resolved
@@ -10,20 +10,16 @@
 optproblems = "^1.2"
 diversipy = "^0.8.0"
 scikit-learn = ">=0.24.0"
-<<<<<<< HEAD
 desdeo-tools = "^1.7.0"
-=======
 Shapely = "^1.8.0"
 pytest = "^7.0.0"
 descartes = "^1.1.0"
->>>>>>> 3fb2317e
 
 [tool.poetry.dev-dependencies]
 flake8 = "^3.7"
 pylint = "^2.3"
 black = {version = "^18.3-alpha.0", allow-prereleases = true}
 # jupyter = "^1.0"
-matplotlib = "^3.1"
 sphinx = "^3.1.1"
 rstcheck = "^3.3.1"
 sphinx_rtd_theme = "^0.4.3"
